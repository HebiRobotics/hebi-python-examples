--- conflicted
+++ resolved
@@ -21,17 +21,10 @@
 sleep(2)
 
 print('Waiting for Mobile IO device to come online...')
-<<<<<<< HEAD
-phone_family = "Arm"
-phone_name = "mobileIO"
-m = mbio.MobileIO(phone_family, phone_name)
-state = m.getState()
-=======
 m = create_mobile_io(lookup, phone_family, phone_name)
 if m is None:
   raise RuntimeError("Could not find Mobile IO device")
 m.update()
->>>>>>> ccee5bff
 
 abort_flag = False
 
@@ -53,19 +46,12 @@
 while not abort_flag:
   # Update arm and mobile io
   a.update()
-<<<<<<< HEAD
-  prev_state = state
-  state = m.getState()
-  diff = m.getDiff() #m.getDiff(prev_state, state)
-  slider3 = state[1][2]
-=======
   # Update button states
   if not m.update():
     print("Failed to get feedback from MobileIO")
     continue
 
   slider3 = m.get_axis_state(3)
->>>>>>> ccee5bff
 
   # Check for quit
   if m.get_button_diff(8) == 3: # "ToOn"
