--- conflicted
+++ resolved
@@ -9,11 +9,7 @@
 # Set up arm
 family_name  = "Arm"
 module_names = ["J1_base", "J2_shoulder", "J3_elbow", "J4_wrist1", "J5_wrist2", "J6_wrist3"]
-<<<<<<< HEAD
-hrdf = "hrdf/6-DoF_arm_w_gripper.hrdf"
-=======
 hrdf = "hrdf/A-2085-06.hrdf"
->>>>>>> d82510bc
 p = arm.ArmParams(family_name, module_names, hrdf)
 a = arm.Arm(p)
 
